# encoding: utf-8
#
require 'spec_helper'

describe 'plausibility' do

  describe 'plausible?' do

    # Validations test helper.
    # @param country_name [String]
    # @param options [Hash]
    # @option options [String, Array<String>] :samples
    #
    def self.it_is_correct_for(country_name, options={})
      samples = [*options[:samples]]
      raise ArgumentError, ':samples option should be specified' if samples.empty?

      it "is correct for #{country_name}" do
        samples.each do |sample|
          correct = [*sample]

          shortest = correct.min_by{|x| x.scan(/\d/).length}
          incorrect = [shortest.sub(/\d\s*\z/, '')] # , longest + '0']

          correct.each do |value|
            Phony.plausible?(value).should be_true,
              "It should validate #{value}, but does not."
          end
          incorrect.each do |value|
            Phony.plausible?(value).should be_false,
              "It should not validate #{value}, but does."
          end
        end
      end
    end

    it 'does not change the given number' do
      number = "123-123-1234"

      Phony.plausible? number

      number.should == '123-123-1234'
    end

    it 'handles small numbers' do
      Phony.plausible?('353').should be_false
    end

    it 'is correct' do
      Phony.plausible?('+1911').should be_false
    end
    it "correctly plausibilizes to#{}do countries" do
      Phony.plausible?('6327332350').should be_true
    end
    it 'is correct' do
      Phony.plausible?('45 44 11 22 33').should be_true
    end
    it 'is correct' do
      Phony.plausible?('+4231231212').should be_true
    end
    it 'is correct' do
      Phony.plausible?('+4755121212').should be_true
    end
    it 'is correct' do
      Phony.plausible?('+475512121').should be_false
    end
    it 'is correct' do
      Phony.plausible?('+47551212121').should be_false
    end
    it 'is correct' do
      Phony.plausible?('010').should be_false
    end
    it 'is correct' do
      Phony.plausible?("+460000").should be_false
    end
    it 'is correct' do
      Phony.plausible?('0000000').should be_false
    end
    it 'is correct' do
      Phony.plausible?('hello').should be_false
    end

    it "is correct" do
      Phony.plausible?('+41 44 111 22 33').should be_true
    end
    it "is correct for explicit checks" do
      Phony.plausible?('+41 44 111 22 33', cc: '41').should be_true
    end
    it "is correct for explicit checks" do
      Phony.plausible?('+41 44 111 22 33', ndc: '44').should be_true
    end
    it "is correct for explicit checks" do
      Phony.plausible?('+41 44 111 22 33', cc: '1').should be_false
    end
    it "is correct for explicit checks" do
      Phony.plausible?('+41 44 111 22 33', ndc: '43').should be_false
    end
    it "is correct for explicit checks" do
      Phony.plausible?('+41 44 111 22 33', cc: '41', ndc: '44').should be_true
    end
    it "works with regexps" do
      Phony.plausible?('+41 44 111 22 33', cc: /4(0|2)/, ndc: /4(4|5)/).should be_false
    end
    it "works with regexps" do
      Phony.plausible?('+41 44 111 22 33', cc: /4(0|1)/, ndc: /4(4|5)/).should be_true
    end

    context 'Length validation' do
      it 'works for Swiss cases' do
        Phony.plausible?('+41 44 111 22 3').should be_false   # Not long enough is not ok.
        # Phony.plausible?('+41 44 111 22 33 4').should be_true # TODO Too long is ok – we don't know about extensions.
      end
    end

    context 'specific countries' do
      it "is correct for Austria" do
        Phony.plausible?('+43 501 12345').should be_true
        Phony.plausible?('+43 501 1234').should be_false # too short
        Phony.plausible?('+43 501 123456').should be_false # too long
        Phony.plausible?('+43 800 123456789').should be_true

        # Mobile
        Phony.plausible?('+43 676 0000000').should be_true
        # 663 mobile numbers have 6 digits
        Phony.plausible?('+43 663 000000').should be_true
      end

      it "is correct for Belgian numbers" do
        Phony.plausible?('+32 3 241 11 32').should be_true
        Phony.plausible?('0032 3 241 11 32').should be_true
        Phony.plausible?('0032 (0) 3 241 11 32').should be_true
      end

      it "is correct for Albania" do
        Phony.plausible?('+355 85 123456').should be_true
        Phony.plausible?('+355 85 12345').should be_false # too short
        Phony.plausible?('+355 85 1234567').should be_false # too long
      end

      it "is correct for Angola" do
        Phony.plausible?('+244 852 123 456').should be_true
        Phony.plausible?('+244 852 123').should be_false # too short
        Phony.plausible?('+244 852 123 4567').should be_false # too long
      end

      it "is correct for Andorra" do
        Phony.plausible?('+376 712345').should be_true
        Phony.plausible?('+376 71234').should be_false # too short
        Phony.plausible?('+376 7123456').should be_false # too long
        Phony.plausible?('+376 712345').should be_true
        Phony.plausible?('+376 71234').should be_false # too short
        Phony.plausible?('+376 7123456').should be_false # too long
      end

      it "is correct for Armenia" do
        Phony.plausible?('+374 12345678').should be_true
        Phony.plausible?('+374 1234567').should be_false # too short
        Phony.plausible?('+374 123456789').should be_false # too long
      end

      it "is correct for Aruba" do
        # Landline
        Phony.plausible?('+297 525 5200').should be_true
        Phony.plausible?('+297 586 6555').should be_true
        # Mobile
        Phony.plausible?('+297 737 7667').should be_true

        Phony.plausible?('+297 520 000').should be_false    # too short
        Phony.plausible?('+297 520 00000').should be_false  # too long
      end

      it "is correct for Azerbaijan" do
        Phony.plausible?('+994 12 1234567').should be_true
        Phony.plausible?('+994 12 12345').should be_false # too short
        Phony.plausible?('+994 12 12345678').should be_false # too long
      end

      it 'is correct for Bangladesh' do
        Phony.plausible?('+880 2 1234567').should be_true
        Phony.plausible?('+880 2 12345678').should be_false # too long
        Phony.plausible?('+880 2 123456').should be_false # too short

        Phony.plausible?('+880 9020 12345').should be_true
        Phony.plausible?('+880 9020 123456').should be_false # too long
        Phony.plausible?('+880 9020 1234').should be_false # too short

        # ndc with several subscriber number length
        Phony.plausible?('+880 3035 1234').should be_true
        Phony.plausible?('+880 3035 123').should be_true
        Phony.plausible?('+880 3035 12').should be_false # too short
        Phony.plausible?('+880 3035 12345').should be_false # too long
      end

      it 'is correct for Bahrain' do
        Phony.plausible?('+973 1234 5678').should be_true
        Phony.plausible?('+973 1234 567').should be_false  # too short
        Phony.plausible?('+973 1234 56789').should be_false # too long
      end

      it 'is correct for Belarus' do
        Phony.plausible?('+375 152 123456').should be_true
        Phony.plausible?('+375 152 12345').should be_false # too short
        Phony.plausible?('+375 152 1234567').should be_false # too long

        Phony.plausible?('+375 800 123').should be_true
        Phony.plausible?('+375 800 1234').should be_true
        Phony.plausible?('+375 800 1234567').should be_true
        Phony.plausible?('+375 800 123456').should be_false
        Phony.plausible?('+375 800 12345678').should be_false
      end

      it 'is correct for Cambodia' do
        # http://en.wikipedia.org/wiki/Telecommunications_in_Cambodia#Mobile_networks
        # http://en.wikipedia.org/wiki/Telephone_numbers_in_Cambodia
        # http://www.itu.int/dms_pub/itu-t/oth/02/02/T02020000230001MSWE.doc

        Phony.plausible?("+855312345678").should be_true     # Beeline (7 digit id)
        Phony.plausible?("+85531234567").should be_false     # Beeline (too short)
        Phony.plausible?("+85560234567").should be_true      # Beeline (6 digit id)
        Phony.plausible?("+855602345678").should be_false    # Beeline (too long)

        Phony.plausible?("+855762345678").should be_true     # Mobitel (7 digit id)
        Phony.plausible?("+85576234567").should be_false     # Mobitel (too short)
        Phony.plausible?("+85517234567").should be_true      # Mobitel (6 digit id)
        Phony.plausible?("+855172345678").should be_false    # Mobitel (too long)
        Phony.plausible?("+85512234567").should be_true      # Mobitel (6 digit id)
        Phony.plausible?("+855121345678").should be_true     # Mobitel (7 digit id)
        Phony.plausible?("+85512123456").should be_false     # Mobitel (6 digit invalid)

        Phony.plausible?("+855383001801").should be_true     # CooTel (7 digit id)
        Phony.plausible?("+85538300180").should be_false     # CooTel (too short)

        Phony.plausible?("+85518234567").should be_true      # Excell (6 digit id)
        Phony.plausible?("+855182345678").should be_false    # Excell (too long)

        Phony.plausible?("+855882345678").should be_true     # Metfone (7 digit id)
        Phony.plausible?("+85588234567").should be_false     # Metfone (too short)
        Phony.plausible?("+855972345678").should be_true     # Metfone (7 digit id)
        Phony.plausible?("+85597234567").should be_false     # Metfone (too short)

        Phony.plausible?("+85513234567").should be_true      # qb (6 digit id)
        Phony.plausible?("+855132345678").should be_false    # qb (too long)

        Phony.plausible?("+855962345678").should be_true     # Smart (7 digit id)
        Phony.plausible?("+85596234567").should be_false     # Smart (too short)
        Phony.plausible?("+85510234567").should be_true      # Smart (6 digit id)
        Phony.plausible?("+855102345678").should be_false    # Smart (too long)

        # AXXXXX (A must be between 1 and 9)
        Phony.plausible?("+85512023456").should be_false     # invalid numbering plan
        Phony.plausible?("+855380234567").should be_false    # invalid numbering plan
        Phony.plausible?("+85592123456").should be_true      # valid for 6 digit id

        Phony.plausible?("+85514234567").should be_false     # invalid mobile operator
        Phony.plausible?("+85527234567").should be_false     # invalid ndc

        Phony.plausible?("+85523471234").should be_true      # Fixed line (NDC + '47' + 4 digit id)
        Phony.plausible?("+855234712345").should be_true     # Fixed line (NDC + '47' + 5 digit id)
        Phony.plausible?("+85523123456").should be_false     # Fixed line (NDC + invalid A)
      end

      it "is correct for Danish numbers" do
        Phony.plausible?('+45 44 11 12 23 34').should be_false
        Phony.plausible?('+45 44 11 12 2').should be_false
        Phony.plausible?('+45 44 55 22 33').should be_true
      end

      it 'is correct for Dutch numbers' do
        Phony.plausible?('+31 6 12 34 56 78').should be_true
        Phony.plausible?('+31 6 12 34 56 7').should be_false
        Phony.plausible?('+31 20 123 5678').should be_true
        Phony.plausible?('+31 20 123 567').should be_false
        Phony.plausible?('+31 221 123 567').should be_true
        Phony.plausible?('+31 221 123 56').should be_false
        Phony.plausible?('+31 880 450 245').should be_true
        Phony.plausible?('+31 880 450 24').should be_false
        Phony.plausible?('+31 900 001 002').should be_true
        Phony.plausible?('+31 900 001 00').should be_false
      end

      it 'is correct for Egyptian numbers' do
        Phony.plausible?('+20 800 1234567').should be_true
        Phony.plausible?('+20 800 12345678').should be_false
        Phony.plausible?('+20 2 12345678').should be_true
        Phony.plausible?('+20 2 1234567').should be_false
        Phony.plausible?('+20 40 12345678').should be_true
        Phony.plausible?('+20 40 1234567').should be_false
      end

      it 'is correct for German numbers' do
        Phony.plausible?('+49 209 169 - 0').should be_true # Gelsenkirchen
        Phony.plausible?('+49 209 169 - 3530').should be_true # Gelsenkirchen
        Phony.plausible?('+49 40 123 45678').should be_true
        Phony.plausible?('+49 40 123 456789').should be_true # TODO ?
        Phony.plausible?('+49 160 123 1234').should be_true # Mobile Number 7 digits
        Phony.plausible?('+49 160 123 12345').should be_true # Mobile Number 8 digits
        Phony.plausible?('+49 171 123 4567').should be_true
        Phony.plausible?('+49 171 123 45678').should be_false
        Phony.plausible?('+49 177 123 1234').should be_true
        Phony.plausible?('+49 176 123 12345').should be_true
        Phony.plausible?('+49 991 1234').should be_true   # stricter 3 digit ndc rules
        Phony.plausible?('+49 2041 123').should be_true # Grandfathered numbers.
        Phony.plausible?('+49 2041 1234567').should be_true
        Phony.plausible?('+49 31234 123456').should be_true
<<<<<<< HEAD
        Phony.plausible?('+49 7141 12345670').should be_true
=======
        Phony.plausible?('+49 31234 1234567').should be_false # Could be a call-through number
        Phony.plausible?('+49 1609 1234567').should be_true # Bug: https://github.com/floere/phony/issues/146
>>>>>>> 31f4ee06
      end

      it 'is correct for Israelian numbers' do
        Phony.plausible?('+972 2 123 1234').should be_true
        Phony.plausible?('+972 59 123 1234').should be_true
      end

      it 'is correct for Italian numbers' do
        Phony.plausible?('+39 06 1234 4567').should be_true

        Phony.plausible?('+39 035 00000').should be_false
        Phony.plausible?('+39 035 000000').should be_true
        Phony.plausible?('+39 015 8407324').should be_true

        Phony.plausible?('+39 0471 123 456').should be_true

        # Mobile
        Phony.plausible?('+39 335 123 4567').should be_true
        Phony.plausible?('+39 335 123').should be_false
      end

      it 'is correct for Malaysia' do
        Phony.plausible?('+60 14 123 1234').should be_true
        Phony.plausible?('+60 14 1234 1234').should be_false
        Phony.plausible?('+60 14 1234 12').should be_false     # too short
        Phony.plausible?('+60 14 1234 12345').should be_false  # too long
      end

      it "is correct for Netherlands Antilles" do
        Phony.plausible?('+599 1234567').should be_true
        Phony.plausible?('+599 123456').should be_false # too short
        Phony.plausible?('+599 12345678').should be_false # too long
      end

      it 'is correct for Nigerian numbers' do
        Phony.plausible?('+234 807 766 1234').should be_true
        Phony.plausible?('+234 807 766 123').should be_false
      end

      it "is correct for Portugese numbers" do
        Phony.plausible?('+351 800 123456').should be_true
        Phony.plausible?('+351 90 1234567').should be_true
        Phony.plausible?('+351 90 123456').should be_false
        Phony.plausible?('+351 123 1234567').should be_true
      end

      it "is correct for Russia" do
        Phony.plausible?('+7 800 2000 600').should be_true
        Phony.plausible?('+7 960 301 23 45').should be_true
        Phony.plausible?('+7 800 2000 60').should be_false # too short
        Phony.plausible?('796030123451').should be_false # too long
      end

      # TODO: more needs to be done here
      #
      it "is correct for Swiss numbers" do
        Phony.plausible?('+41 44 111 22 33').should be_true
        Phony.plausible?('+41 44 111 22 334').should be_false
        Phony.plausible?('+41 44 111 22').should be_false
      end

      it "is correct for US numbers" do
        # Still need E164 conform numbers.
        #
        Phony.plausible?('4346667777', cc: '1').should be_false

        # Automatic country checking.
        #
        Phony.plausible?('1-4346667777').should be_true
        Phony.plausible?('1-800-692-7753').should be_true
        Phony.plausible?('1-911').should be_false
        Phony.plausible?('1-911-123-1234').should be_false
        Phony.plausible?('143466677777').should be_false # too long
        Phony.plausible?('143466677').should be_false # too short

        # With string constraints.
        #
        Phony.plausible?('14346667777', cc: '1').should be_true
        Phony.plausible?('14346667777', ndc: '434').should be_true
        Phony.plausible?('14346667777', cc: '1', ndc: '434').should be_true

        # With regexp constraints.
        #
        Phony.plausible?('14346667777', cc: /[123]/).should be_true
        Phony.plausible?('14346667777', ndc: /434|435/).should be_true
        Phony.plausible?('14346667777', cc: /[123]/, ndc: /434|435/).should be_true
      end

      it_is_correct_for 'Belize', :samples => '+501 205 1234'
      it_is_correct_for 'Benin', :samples => '+229 1234 5678'
      it_is_correct_for 'Bolivia', :samples => '+591 2 277 2266'
      it_is_correct_for 'Botswana', :samples => ['+267 80 123 456',
                                                 '+267 29 567 89',
                                                 '+267 463 4567',
                                                 '+267 58 123 45',
                                                 '+267 7 6712 345',
                                                 '+267 8 1234 567']
      it_is_correct_for 'Colombia', :samples => ['+57 1 123 4567', '+57 310 123 4567']
      it_is_correct_for 'Philippines', :samples => [['+63 2 1234567', '+63 2 1234567890'],
                                                    '+63 88 1234567',
                                                    ['+63 920 123456', '+63 920 1234567']]

      it_is_correct_for 'Pakistan', :samples => ['+92 21 1234 5678',
                                                 '+92 22 1234 567',
                                                 '+92 232 123 456',
                                                 '+92 30 1234 5678']
      it_is_correct_for 'Bhutan (Kingdom of)', :samples => '+975 2 889 648'
      it_is_correct_for 'Brunei Darussalam', :samples => '+673 5 523 876'
      it_is_correct_for 'Burkina Faso', :samples => '+226  1476 2312'
      it_is_correct_for 'Burundi', :samples => '+257  1234 5678'

      it_is_correct_for 'Cameroon', :samples => '+237  7372 8186'
      it_is_correct_for 'Cape Verde', :samples => '+238  642 3843'
      it_is_correct_for 'Central African Republic', :samples => '+236  1234 5678'
      it_is_correct_for 'Chad', :samples => '+235  1234 5678'
      it_is_correct_for 'Comoros', :samples => ['+269 3901 234', '+269 3401 234']
      it_is_correct_for 'Congo', :samples => '+242 1234 56789'
      it_is_correct_for 'Cook Islands', :samples => '+682  71928'
      it_is_correct_for 'Costa Rica', :samples => '+506 2 234 5678'
      it_is_correct_for "Côte d'Ivoire", :samples => '+225  9358 8764'
      it_is_correct_for 'Democratic Republic of Timor-Leste', :samples => ['+670 465 7886', '+670 7465 7886']
      it_is_correct_for 'Democratic Republic of the Congo', :samples => '+243 8 864 9794'
      it_is_correct_for 'Diego Garcia', :samples => '+246  123 7686'
      it_is_correct_for 'Djibouti', :samples => '+253  3671 1431'
      it_is_correct_for 'Ecuador', :samples => '+593 68 467 4579'
      it_is_correct_for 'Equatorial Guinea', :samples => ['+240 222 201 123',
                                                          '+240 335 201 123']
      it_is_correct_for 'Eritrea', :samples => '+291 6 334 475'
      it_is_correct_for 'Ethiopia', :samples => '+251 89 558 3197'
      it_is_correct_for 'Falkland Islands (Malvinas)', :samples => '+500  28494'
      it_is_correct_for 'Faroe Islands', :samples => '+298  969 597'
      it_is_correct_for 'Fiji (Republic of)', :samples => '+679  998 2441'
      it_is_correct_for 'French Guiana (French Department of)', :samples => '+594 594 123 456'
      it_is_correct_for "French Polynesia (Territoire français d'outre-mer)", :samples => '+689  872 784'
      it_is_correct_for 'Gabonese Republic', :samples => '+241 1 627 739'
      it_is_correct_for 'Gambia', :samples => '+220  989 5148'
      it_is_correct_for 'Germany', :samples => [
        '+4915775368708'
      ]
      it_is_correct_for 'Georgia', :samples => ['+995 220 123 45',
                                                '+995 32 123 4567',
                                                '+995 342 123 456',
                                                '+995 596 123 456']
      it_is_correct_for 'Greece', :samples => ['+30 21 4234 5678',
                                               '+30 24 4234 5678',
                                               '+30 50 3457 1234',
                                               '+30 69 0123 4567',
                                               '+30 70 0123 4567',
                                               '+30 800 100 1234',
                                               '+30 801 100 1234',
                                               '+30 807 100 1234',
                                               '+30 896 100 1234',
                                               '+30 901 123 4565',
                                               '+30 909 123 4565']
      it_is_correct_for 'Greenland', :samples => '+299  922 954'
      it_is_correct_for 'Guadeloupe (French Department of)', :samples => '+590 123 456 789'
      it_is_correct_for 'Guatemala (Republic of)', :samples => ['+502 19 123 456 789',
                                                                '+502 2 123 4567']
      it_is_correct_for 'Guinea', :samples => '+224 1234 5678'
      it_is_correct_for 'Guinea-Bissau', :samples => '+245  728 6998'
      it_is_correct_for 'Guyana', :samples => '+592 263 1234'
      it_is_correct_for 'Honduras (Republic of)', :samples => '+504 12 961 637'
      it_is_correct_for 'Indonesia', :samples => ['+62 13 123',
                                                  '+62 13 123 456',
                                                  '+62 174 12',
                                                  '+62 174 12 345',
                                                  '+62 177 12',
                                                  '+62 177 1212 3456',
                                                  '+62 178 123',
                                                  '+62 178 123 45',
                                                  '+62 21 123 45',
                                                  '+62 21 1234 5567',
                                                  '+62 22 123 45',
                                                  '+62 22 123 4567',
                                                  '+62 4 311 234',
                                                  '+62 4 3112 3456',
                                                  ['+62 6 221 2345', '+62 6 2212 3456'],
                                                  '+62 70 123 456',
                                                  ['+62 71 123 456', '+62 71 123 4567'],
                                                  '+62 810 123 456',
                                                  '+62 810 1234 5678',
                                                  '+62 820 123 456',
                                                  '+62 870 123 45',
                                                  '+62 877 123 456',
                                                  '+62 881 123 456',
                                                  '+62 881 1234 5656',
                                                  '+62 9 1234 567',
                                                  '+62 9 123 456 789']
      it_is_correct_for 'Iraq', :samples => ['+964 1 123 4567',
                                             '+964 21 113 456',
                                             '+964 71 1234 5678']
      it_is_correct_for 'Japan', :samples => ['+81 3 1234 5678',
                                              '+81 120 123 456',
                                              '+81 11 1234 567',
                                              '+81 123 123 456',
                                              '+81 1267 123 45',
                                              '+81 90 1234 5678']
      it_is_correct_for 'Jordan (Hashemite Kingdom of)', :samples => ['+962 800 123 45',
                                                                      '+962 2 620 1234',
                                                                      '+962 7 1234 5678',
                                                                      '+962 7 4661 2345',
                                                                      '+962 900 123 45',
                                                                      '+962 85 123 456',
                                                                      '+962 70 123 456',
                                                                      '+962 6250 1456',
                                                                      '+962 8790 1456']
      it_is_correct_for 'Kiribati (Republic of)', :samples => '+686  31993'
      it_is_correct_for "Democratic People's Republic of Korea", :samples => ['+850 2 123 45',
                                                                              '+850 2 123 456 789',
                                                                              '+850 2 381 2356',
                                                                              #'+850 2 8801 1234 5678 1256',
                                                                              '+850 191 123 4567']
      it_is_correct_for 'Kuwait (State of)', :samples => ['+965 2345 6789', '+965 181 2345' ]
      it_is_correct_for 'Kenya', :samples => [
        '254201234567',
        '254111234567',
        '254723100220',
        '+254-20-4262 140',
        '+254-(0)20-4262 140'
      ]
      it_is_correct_for 'Kyrgyzstan', :samples => ['+996 312 212 345',
                                                   '+996 315 212 345',
                                                   '+996 3131 212 34',
                                                   '+996 3946 212 34',
                                                   '+996 50 123 4567',
                                                   '+996 52 123 4567',
                                                   '+996 58 123 4567',
                                                   '+996 800 123 456']
      it_is_correct_for "Lao People's Democratic Republic", :samples => ['+856 96 443 333',
                                                                         '+856 30 443 3334',
                                                                         '+856 20 4433 3334']
      it_is_correct_for 'Latvia', :samples => ['+371 801 234 56',
                                               '+371 637 234 56',
                                               '+371 294 123 45']
      it_is_correct_for 'Lebanon', :samples => ['+961 1 123 456',
                                                '+961 4 123 456',
                                                '+961 3 123 456',
                                                '+961 70 123 456',
                                                '+961 90 123 456',
                                                '+961 81 123 456']
      it_is_correct_for 'Lesotho', :samples => '+266  7612 6866'
      it_is_correct_for 'Liberia', :samples => [['+231 2 123 4567', '+231 4 123 456']]
      it_is_correct_for 'Madagascar', :samples => ['+261 20 012 345 678',
                                                   '+261 20 124 3456',
                                                   '+261 512 345 678']
      it_is_correct_for 'Malawi', :samples => ['+265 1725 123',
                                               '+265 213 456 789',
                                               '+265 9123 456',
                                               '+265 991 123 456']
      it_is_correct_for 'Maldives (Republic of)', :samples => '+960  928 8399'
      it_is_correct_for 'Mali', :samples => '+223  1117 9812'

      it_is_correct_for 'Marshall Islands (Republic of the)', :samples => '+692  372 7183'
      it_is_correct_for 'Martinique (French Department of)', :samples => '+596 596 123 456'
      it_is_correct_for 'Mauritania', :samples => '+222  1234 5678'
      it_is_correct_for 'Mauritius', :samples => '+230  695 2277'
      it_is_correct_for 'Micronesia (Federated States of)', :samples => '+691  766 7914'
      it_is_correct_for 'Moldova', :samples => ['+373 800 123 45',
                                                '+373 22 123 345',
                                                '+373 241 123 45',
                                                '+373 605 123 45',
                                                '+373 803 123 45']
      it_is_correct_for 'Montenegro', :samples => ['+382 80 123 456',
                                                   ['+382 20 123 45', '+382 20 123 456'],
                                                   '+382 32 123 456',
                                                   '+382 78 103 456',
                                                   '+382 63 123',
                                                   '+382 63 123 456 7890',
                                                   '+382 77 103 456',
                                                   '+382 94 103 456',
                                                   '+382 88 103 456',
                                                   '+382 68 12',
                                                   '+382 68 12 1234 5678',
                                                   '+382 68 432 163',
                                                   '+382 69 705 542',
                                                   '+382 70 123',
                                                   '+382 70 123 456 7890']
      it_is_correct_for 'Namibia', :samples => ['+264 6751 613 24',
                                                '+264 67 175 890',
                                                '+264 63 088 612 345',
                                                '+264 85 1234 567']
      it_is_correct_for 'Nauru (Republic of)', :samples => '+674  239 8387'
      it_is_correct_for 'Norway', :samples => ['+47 51 23 45 67',
                                               '+47 41 23 45 67']
      it_is_correct_for 'Nepal', :samples => ['+977 1 434 5678',
                                              '+977 10 123 456',
                                              '+977 98 1234 5678']
      it_is_correct_for "New Caledonia (Territoire français d'outre-mer)", :samples => '+687  546 835'
      it_is_correct_for 'Nicaragua', :samples => '+505 12 345 678'
      it_is_correct_for 'Niger', :samples => '+227  1234 5678'
      it_is_correct_for 'Niue', :samples => '+683  3791'
      it_is_correct_for 'Oman', :samples => ['+968 24 423 123',
                                             '+968 25 423 123']
      it_is_correct_for 'Palau (Republic of)', :samples => '+680  483 7871'
      it_is_correct_for 'Panama (Republic of)', :samples => ['+507 800 1234',
                                                             '+507 6 123 4567',
                                                             '+507 2 123 456']
      it_is_correct_for 'Papua New Guinea', :samples => ['+675 3 123 567',
                                                         '+675 180 1234',
                                                         '+675 80 123 456',
                                                         '+675 91 123 456',
                                                         '+675 16 123 45',
                                                         '+675 184 1234 5678',
                                                         '+675 170 12',
                                                         '+675 189 1',
                                                         '+675 270 1234',
                                                         '+675 275 1234',
                                                         '+675 279 12',
                                                         '+675 115 1234 5678']
      it_is_correct_for 'Paraguay (Republic of)', :samples => [['+595 21 123 456', '+595 21 123 4567'],
                                                               '+595 345 123 456',
                                                               '+595 96 161 1234']
      it_is_correct_for 'Qatar', :samples => ['+974 1245 123 456',
                                              '+974 26 134 56',
                                              '+974 33 123 456',
                                              '+974 44 412 456',
                                              '+974 800 12 34',
                                              '+974 900 12 34',
                                              '+974 92 123',
                                              '+974 97 123']
      it_is_correct_for 'Reunion / Mayotte (new)', :samples => '+262  29527 69649'
      it_is_correct_for 'Saint Helena', :samples => '+290  5134'
      it_is_correct_for 'Saint Pierre and Miquelon (Collectivité territoriale de la République française)', :samples => '+508  474 714'
      it_is_correct_for 'Samoa (Independent State of)', :samples => ['+685 800 123',
                                                                     '+685 61 123',
                                                                     '+685 721 2345',
                                                                     '+685 830 123',
                                                                     '+685 601 234',
                                                                     '+685 841 2345']
      it_is_correct_for 'San Marino', :samples => ['+378 800 123',
                                                   '+378 800 123 4567',
                                                   '+378 012 345',
                                                   '+378 012 345 6789',
                                                   '+378 512 345',
                                                   '+378 512 345 6789']
      it_is_correct_for 'Sao Tome and Principe', :samples => ['+239 2 220 012',
                                                              '+239 9 920 012']
      it_is_correct_for 'Saudi Arabia (Kingdom of)', :samples => '+966 5 296 3727'
      it_is_correct_for 'Senegal', :samples => '+221  1234 56789'
      it_is_correct_for 'Serbia', :samples => ['+381 800 123 45',
                                               ['+381 10 123 45', '+381 10 123 456'],
                                               ['+381 11 123 456', '+381 11 123 4567'],
                                               '+381 72 123 456',
                                               '+381 60 123',
                                               '+381 60 123 4567',
                                               '+381 42 123 456',
                                               '+381 9 123 4567',
                                               '+381 60 123',
                                               '+381 60 123 456 7890',
                                               '+381 70 123 456',
                                               '+381 66 12 1234']
      it_is_correct_for 'Sierra Leone', :samples => '+232 42 393 972'
      it_is_correct_for 'Solomon Islands', :samples => '+677  97851'
      it_is_correct_for 'Somali Democratic Republic', :samples => ['+252 1034 123 45',
                                                                   '+252 1313 123',
                                                                   '+252 160 12 34',
                                                                   '+252 500 123 45',
                                                                   '+252 67 1234 567']
      it_is_correct_for 'South Sudan', :samples => ['+211 123 212 345',
                                                    '+211 973 212 345']
      it_is_correct_for 'Suriname (Republic of)', :samples => ['+597 212 345', '+597 612 3456']
      it_is_correct_for 'Swaziland', :samples => ['+268 2207 1234', '+268 550 1234']
      it_is_correct_for 'Syrian Arab Republic', :samples => ['+963 11 123 4567',
                                                             '+963 31 123 4567',
                                                             '+963 15 731 234',
                                                             '+963 9 1234 5678']
      it_is_correct_for 'Taiwan', :samples => ['+886 18 123 456',
                                               '+886 612 123 4567',
                                               '+886 2 1234 5678',
                                               '+886 3 123 4567',
                                               '+886 33 123 456',
                                               '+886 827 123 45',
                                               '+886 412 1234',
                                               ['+886 90 123 456', '+886 90 123 4567'],
                                               '+886 94 991 345']
      it_is_correct_for 'Tajikistan', :samples => ['+992 3130 123 45',
                                                   '+992 331700 123',
                                                   '+992 372 123 345',
                                                   '+992 505 123 456',
                                                   '+992 973 123 456',
                                                   '+992 474 456 123']
      it_is_correct_for 'Thailand', :samples => ['+6621231234',
                                                 '+6636123123',
                                                 '+66851234567']
      it_is_correct_for 'Togolese Republic', :samples => '+228 1234 5678'
      it_is_correct_for 'Tokelau', :samples => '+690 3 291'
      it_is_correct_for 'Tonga (Kingdom of)', :samples => ['+676 20 123',
                                                           '+676 84 123',
                                                           '+676 77 123 45',
                                                           '+676 89 123 45']
      it_is_correct_for 'Turkmenistan', :samples => ['+993 12 456 789',
                                                     '+993 131 456 78',
                                                     '+993 1392 4567',
                                                     '+993 6 123 4567']
      it_is_correct_for 'Tuvalu', :samples => '+688  93742'
      it_is_correct_for 'Uzbekistan (Republic of)', :samples => '+998 78 867 4419'
      it_is_correct_for 'Vanuatu (Republic of)', :samples => ['+678  7216 123', '+678  26 123']
      it_is_correct_for 'Lybia', :samples => ['+218 205 123 45',
                                              '+218 22 123 456',
                                              '+218 21 1234 456',
                                              '+218 91 1234 456']
      it_is_correct_for 'Mongolia', :samples => ['+976 11 123 45',
                                                 ['+976 121 12 34', '+976 121 12 345'],
                                                 '+976 70 123 456',
                                                 '+976 75 123 456',
                                                 '+976 88 123 456',
                                                 '+976 50 123 456']
      it_is_correct_for 'Mozambique', :samples => ['+258 600 123 456',
                                                   '+258 251 123 45',
                                                   '+258 82 1234 456',
                                                   '+258 7 1234 4567']
      it_is_correct_for 'Ukraine', :samples => ['+380 800 123 456',
                                                '+380 312 123 456',
                                                '+380 32 2123 456',
                                                '+380 3259 123 45',
                                                '+380 32606 1234',
                                                '+380 981 234 567']
      it_is_correct_for 'United Arab Emirates', :samples => ['+971 800 12',
                                                             '+971 800 12 345 6789',
                                                             '+971 2 123 4567',
                                                             '+971 50 641 2345',
                                                             '+971 600 641 234',
                                                             '+971 500 641 234',
                                                             '+971 200 641 234']
      it_is_correct_for 'Uruguay (Eastern Republic of)', :samples => ['+598 800 123 45',
                                                                      '+598 2 012 3456',
                                                                      '+598 21 123 456',
                                                                      '+598 909 123 45',
                                                                      '+598 93 123 456',
                                                                      '+598 908 123 45',
                                                                      '+598 805 123 45']
      it_is_correct_for 'Yemen', :samples => [['+967 1 234 567', '+967 1 234 5678'],
                                              '+967 7 234 567',
                                              '+967 77 123 4567',
                                              '+967 58 1234']
      it_is_correct_for 'Zimbabwe', :samples => [['+263 2582 123 456', '+263 2582 123'],
                                                 ['+263 147 123 456', '+263 147 123'],
                                                 ['+263 270 123 456', '+263 270 123 45'],
                                                 '+263 86 1235 4567']

    end

  end

end<|MERGE_RESOLUTION|>--- conflicted
+++ resolved
@@ -302,12 +302,8 @@
         Phony.plausible?('+49 2041 123').should be_true # Grandfathered numbers.
         Phony.plausible?('+49 2041 1234567').should be_true
         Phony.plausible?('+49 31234 123456').should be_true
-<<<<<<< HEAD
         Phony.plausible?('+49 7141 12345670').should be_true
-=======
-        Phony.plausible?('+49 31234 1234567').should be_false # Could be a call-through number
         Phony.plausible?('+49 1609 1234567').should be_true # Bug: https://github.com/floere/phony/issues/146
->>>>>>> 31f4ee06
       end
 
       it 'is correct for Israelian numbers' do
